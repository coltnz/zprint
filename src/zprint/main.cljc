(ns ^:no-doc zprint.main
  (:require ;[clojure.string :as str]
    [zprint.core :refer [zprint-str czprint zprint-file-str set-options! load-options!]]
    [zprint.config :refer [get-options get-explained-options]])
  #?(:clj (:gen-class)))

;;
;; This is the root namespace to run zprint as an uberjar
;;
;; # How to use this:
;;
;; java -jar zprint-filter {<options-map-if-any>} <infile >outfile
;;

;!zprint {:vector {:wrap? false}}

(defn vec-str-to-str
  "Take a vector of strings and concatenate them into one string with
  newlines between them."
  [vec-str]
  (apply str (interpose "\n" vec-str)))

(def main-help-str
  (vec-str-to-str
    [(:version (get-options))
     ""
     " zprint <options-map> <input-file >output-file"
     " zprint <switches <input-file >output-file"
     ""
     " Where zprint is any of:"
     ""
     (str "  " (clojure.string/replace (:version (get-options)) "-" "m-"))
     (str "  " (clojure.string/replace (:version (get-options)) "-" "l-"))
     (str "  "
          "java -jar zprint-filter-"
          (second (clojure.string/split (:version (get-options)) #"-")))
     ""
     " <options-map> is a Clojure map containing zprint options."
     "               Note that since it contains spaces, it must be"
     "               wrapped in quotes, for example:"
     "               '{:width 120}'"
     ""
     "               Use the -e switch to see the total options"
     "               map, which will show you what is configurable."
     ""
     " <switches> may be any single one of:"
     ""
     "  -d       --default      Accept no configuration input."
     "  -h       --help         Output this help text."
     "  -u       --url     URL  Load options from URL."
     "  -v       --version      Output the version of zprint."
     "  -e       --explain      Output configuration, showing where"
     "                          non-default values (if any) came from."
     ""
     " You can have either an <options-map> or <switches>, but not both!"
     ""]))


;;
;; # Main
;;

(defn -main
  "Read a file from stdin, format it, and write it to sdtout.  
  Process as fast as we can using :parallel?"
  [& args]
  ; Turn off multi-zprint locking since graalvm can't handle it, and
  ; we only do one zprint at a time here in the uberjar.
  (zprint.redef/remove-locking)
  (let [options (first args)
        ; Some people wanted a zprint that didn't take configuration.
        ; If you say "--default" or "-d", that is what you get.
        ; --default or -s means that you get no configuration read from
        ; $HOME/.zprintrc or anywhere else.  You get the defaults.
        ;
        ; Basic support for "-s" or "--standard" is baked in, but
        ; not turned on.
        version? (or (= options "--version") (= options "-v"))
        help? (or (= options "--help") (= options "-h"))
        explain? (or (= options "--explain") (= options "-e"))
        format? (not (or version? help? explain?))
        default? (or (= options "--default") (= options "-d"))
        standard? (or (= options "--standard") (= options "-s"))
        url?  #?(:clj (or (= options "--url") (= options "-u")) :default nil)

        [option-status option-stderr switch?]
          (if (and (not (clojure.string/blank? options))
                   (clojure.string/starts-with? options "-"))
            ; standard not yet implemented
<<<<<<< HEAD
            (cond (or version? help? default? #_standard? explain?) [0 nil true]
                  url? (try (load-options! (second args))
                            [0 nil false]
                            (catch Exception e
                              [1 (str e) false]))
                  :else [1 (str "Unrecognized switch: '" options "'" "\n" help-str) true])
=======
            (if (or version? help? default? #_standard? explain?)
              [0 nil true]
              [1
               (str "Unrecognized switch: '" options "'" "\n" main-help-str)
               true])
>>>>>>> ce5c77ae
            [0 nil false])
        _ (cond default? (set-options! {:configured? true, :parallel? true})
                standard?
                  (set-options!
                    {:configured? true, #_:style, #_:standard, :parallel? true})
                :else (set-options! {:parallel? true}))
        [option-status option-stderr]
          (if (and (not switch?)
                   (not url?)
                   format?
                   options
                   (not (clojure.string/blank? options)))
            (try [0 (set-options! (read-string options))]
                 (catch Exception e
                   [1
                    (str "Failed to use command line options: '"
                         options
                         "' because: "
                         e
                         ".")]))
            [option-status option-stderr])
        in-str (when (and (= option-status 0) format?) (slurp *in*))
        [format-status stdout-str format-stderr]
          (if (and (= option-status 0) format?)
            (try [0 (zprint-file-str in-str "<stdin>") nil]
                 (catch Exception e [1 in-str (str "Failed to zprint: " e)]))
            [0 nil])
        option-stderr (cond version? (:version (get-options))
                            help? main-help-str
                            explain? (zprint-str (get-explained-options))
                            :else option-stderr)
        exit-status (+ option-status format-status)
        stderr-str (cond (and option-stderr format-stderr)
                           (str option-stderr ", " format-stderr)
                         (not (or option-stderr format-stderr)) nil
                         :else (str option-stderr format-stderr))]
    ;
    ; We used to do this: (spit *out* fmt-str) and it worked fine
    ; in the uberjar, presumably because the JVM eats any errors on
    ; close when it is exiting.  But when using clj, spit will close
    ; stdout, and when clj closes stdout there is an error and it will
    ; bubble up to the top level.
    ;
    ; Now, we write and flush explicitly, sidestepping that particular
    ; problem. In part because there are plenty of folks that say that
    ; closing stdout is a bad idea.
    ;
    ; Getting this to work with graalvm was a pain.  In particular,
    ; w/out the (str ...) around fmt-str, graalvm would error out
    ; with an "unable to find a write function" error.  You could
    ; get around this by offering graalvm a reflectconfig file, but
    ; that is just one more file that someone needs to have to be
    ; able to make this work.  You could also get around this (probably)
    ; by type hinting fmt-str, though I didn't try that.
    ;
    ; Write whatever is supposed to go to stdout
    (let [^java.io.Writer w (clojure.java.io/writer *out*)]
      (.write w (str stdout-str))
      (.flush w))
    ; Write whatever is supposed to go to stderr, if any
    (when stderr-str
      (let [^java.io.Writer w (clojure.java.io/writer *err*)]
        (.write w (str stderr-str "\n"))
        (.flush w)))
    ; Since we did :parallel? we need to shut down the pmap threadpool
    ; so the process will end!
    (shutdown-agents)
    (System/exit exit-status)))<|MERGE_RESOLUTION|>--- conflicted
+++ resolved
@@ -87,20 +87,12 @@
           (if (and (not (clojure.string/blank? options))
                    (clojure.string/starts-with? options "-"))
             ; standard not yet implemented
-<<<<<<< HEAD
             (cond (or version? help? default? #_standard? explain?) [0 nil true]
-                  url? (try (load-options! (second args))
+                  url? #?(:clj (try (load-options! (second args))
                             [0 nil false]
                             (catch Exception e
-                              [1 (str e) false]))
-                  :else [1 (str "Unrecognized switch: '" options "'" "\n" help-str) true])
-=======
-            (if (or version? help? default? #_standard? explain?)
-              [0 nil true]
-              [1
-               (str "Unrecognized switch: '" options "'" "\n" main-help-str)
-               true])
->>>>>>> ce5c77ae
+                              [1 (str e) false])) :default nil)
+                  :else [1 (str "Unrecognized switch: '" options "'" "\n" main-help-str) true])
             [0 nil false])
         _ (cond default? (set-options! {:configured? true, :parallel? true})
                 standard?
